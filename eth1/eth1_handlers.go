--- conflicted
+++ resolved
@@ -3,6 +3,7 @@
 import (
 	"encoding/binary"
 	"math/big"
+	"time"
 
 	"github.com/ethereum/go-ethereum/common"
 	"github.com/ethereum/go-ethereum/core/types"
@@ -10,44 +11,36 @@
 	"github.com/prysmaticlabs/prysm/shared/hashutil"
 )
 
-<<<<<<< HEAD
-=======
-// Handler provides methods for handling eth1 JSON-RPC requests using
-// mock or constructed data accordingly.
-type Handler struct {
-	Deposits    []*DepositData
-	GenesisTime uint64
-}
-
->>>>>>> 3f620324
 // DepositRoot produces a hash tree root of a list of deposits
 // to match the output of the deposit contract on the eth1 chain.
 func DepositRoot(deposits []*DepositData) ([32]byte, error) {
 	return ssz.HashTreeRootWithCapacity(deposits, 1<<depositContractTreeDepth)
 }
 
-func (h *Handler) DepositMethodID() string {
+// DepositMethodID returns the ABI encoded method value as a hex string.
+func DepositMethodID() string {
 	methodHash := hashutil.HashKeccak256([]byte("get_deposit_count()"))
-	dataField := "data\":\"0x" + common.Bytes2Hex(methodHash[:4]) + "\""
-	return dataField
+	return "data\":\"0x" + common.Bytes2Hex(methodHash[:4]) + "\""
 }
 
-func (h *Handler) DepositLogsID() string {
+// DepositLogsID returns the event hash from the ABI corresponding to
+// fetching the deposit logs event.
+func DepositLogsID() string {
 	// TODO():Find the proper way to retrieve the hash
 	eventHash := "863a311b"
-	dataField := "data\":\"0x" + eventHash + "\""
-	return dataField
+	return "data\":\"0x" + eventHash + "\""
 }
 
-func (h *Handler) DepositCount() [8]byte {
-	count := uint64(len(h.Deposits))
+// DepositCount returns an encoded number of deposits.
+func DepositCount(deposits []*DepositData) [8]byte {
+	count := uint64(len(deposits))
 	var depCount [8]byte
 	binary.LittleEndian.PutUint64(depCount[:], count)
 	return depCount
 }
 
 // LatestChainHead returns the latest eth1 chain into a channel.
-func LatestChainHead() *types.Header {
+func LatestChainHead(blockNum uint64) *types.Header {
 	head := &types.Header{
 		ParentHash:  common.Hash([32]byte{}),
 		UncleHash:   types.EmptyUncleHash,
@@ -57,22 +50,17 @@
 		ReceiptHash: common.Hash([32]byte{}),
 		Bloom:       types.Bloom{},
 		Difficulty:  big.NewInt(20),
-		Number:      big.NewInt(int64(100)),
+		Number:      big.NewInt(int64(blockNum)),
 		GasLimit:    100,
 		GasUsed:     100,
-		Time:        1578009600,
+		Time:        uint64(time.Now().Unix()),
 		Extra:       []byte("hello world"),
 	}
 	return head
 }
 
 // BlockHeaderByHash returns a block header given a raw hash.
-<<<<<<< HEAD
-func BlockHeaderByHash() *types.Header {
-	t := time.Now().Unix()
-=======
-func (h *Handler) BlockHeaderByHash() *types.Header {
->>>>>>> 3f620324
+func BlockHeaderByHash(genesisTime uint64) *types.Header {
 	return &types.Header{
 		ParentHash:  common.Hash([32]byte{}),
 		UncleHash:   types.EmptyUncleHash,
@@ -85,7 +73,7 @@
 		Number:      big.NewInt(int64(100)),
 		GasLimit:    100,
 		GasUsed:     100,
-		Time:        uint64(h.GenesisTime),
+		Time:        genesisTime,
 		Extra:       []byte("hello world"),
 	}
 }
